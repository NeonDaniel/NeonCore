--- conflicted
+++ resolved
@@ -67,11 +67,6 @@
     "voice")           _script=${DIR}/mycroft/client/speech/main.py ;;
     "cli")             _script=${DIR}/mycroft/client/text/main.py ;;
     "wifi")            _script=${DIR}/mycroft/client/wifisetup/main.py ;;
-<<<<<<< HEAD
-    "audiotest")       _script=${DIR}/mycroft/util/audio_test.py ;;
-=======
-    "skill_container") _script=${DIR}/mycroft/skills/container.py ;;
->>>>>>> 5ee51e04
     "audioaccuracytest") _script=${DIR}/mycroft/audio-accuracy-test/audio_accuracy_test.py ;;
     "sdkdoc")          _script=${DIR}/doc/generate_sdk_docs.py ;;
     "enclosure")       _script=${DIR}/mycroft/client/enclosure/main.py ;;
