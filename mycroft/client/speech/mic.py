--- conflicted
+++ resolved
@@ -17,11 +17,8 @@
 """
 
 import collections
-<<<<<<< HEAD
 import datetime
-=======
 import os
->>>>>>> 884b71f2
 from time import sleep
 import audioop
 
@@ -42,14 +39,8 @@
 )
 from mycroft.util.log import getLogger
 
-<<<<<<< HEAD
-listener_config = ConfigurationManager.get().get('listener')
-""" object: this contains configuration info for the listener"""
-
-=======
-config = ConfigurationManager.get()
+config = ConfigurationManager.instance()
 listener_config = config.get('listener')
->>>>>>> 884b71f2
 logger = getLogger(__name__)
 __author__ = 'seanfitz'
 
@@ -171,12 +162,9 @@
         self.audio = pyaudio.PyAudio()
         self.multiplier = listener_config.get('multiplier')
         self.energy_ratio = listener_config.get('energy_ratio')
-<<<<<<< HEAD
         # check the config for the flag to save wake words.
         self.save_wake_words = listener_config.get('record_wake_words')
-=======
         self.mic_level_file = os.path.join(get_ipc_directory(), "mic_level")
->>>>>>> 884b71f2
 
     @staticmethod
     def record_sound_chunk(source):
